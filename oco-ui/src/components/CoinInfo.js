import React from "react"

import { Flex, Box } from "rebass"

import Section from "./primitives/Section"
import Warning from "./primitives/Warning"
import PriceSet from "./primitives/PriceSet"
import Price from "./primitives/Price"
import Loading from "./primitives/Loading"

export const CoinInfo = props => {
  const coin = props.coin

  const noBalance =
    !props.balance || !props.balance[coin.base] || !props.balance[coin.counter]

  var coinInfo
  if (props.loading) {
    coinInfo = <Loading />
  } else {
    coinInfo = (
      <Flex flexWrap="wrap" justifyContent="space-between">
        <Box width={[1 / 2, 1 / 4]}>
          {!noBalance && (
            <PriceSet>
              <Price name={coin.base + " total"} onClick={props.onClickNumber}>
                {props.balance[coin.base].total}
              </Price>
              <Price
                name={coin.counter + " total"}
                onClick={props.onClickNumber}
              >
                {props.balance[coin.counter].total}
              </Price>
            </PriceSet>
          )}
        </Box>
        <Box width={[1 / 2, 1 / 4]}>
          {!noBalance && (
            <PriceSet>
<<<<<<< HEAD
              <Price name={coin.base + " available"} onClick={props.onClickNumber}>{props.balance[coin.base].available}</Price>
              <Price name={coin.base + " affordable"} onClick={props.onClickNumber}>{( props.balance[coin.counter].available / props.ticker.ask )}</Price>
              <Price name={coin.counter + " available"} onClick={props.onClickNumber}>{props.balance[coin.counter].available}</Price>
=======
              <Price
                name={coin.base + " available"}
                onClick={props.onClickNumber}
              >
                {props.balance[coin.base].available}
              </Price>
              {props.ticker && (
                <Price
                  name={coin.base + " affordable"}
                  onClick={props.onClickNumber}
                >
                  {props.balance[coin.counter].available /
                    props.ticker.ask}
                </Price>
              )}
              <Price
                name={coin.counter + " available"}
                onClick={props.onClickNumber}
              >
                {props.balance[coin.counter].available}
              </Price>
>>>>>>> 903c2005
            </PriceSet>
          )}
        </Box>
        <Box width={[1 / 2, 1 / 4]}>
          {!props.ticker ? (
            <Warning>Cannot fetch ticker</Warning>
          ) : (
            <PriceSet>
              <Price name="Ask" onClick={props.onClickNumber}>
                {props.ticker.ask}
              </Price>
              <Price name="Last" onClick={props.onClickNumber}>
                {props.ticker.last}
              </Price>
              <Price name="Bid" onClick={props.onClickNumber}>
                {props.ticker.bid}
              </Price>
            </PriceSet>
          )}
        </Box>
        <Box width={[1 / 2, 1 / 4]}>
          {!props.ticker ? (
            <Warning>Cannot fetch ticker</Warning>
          ) : (
            <PriceSet>
              <Price name="High" onClick={props.onClickNumber}>
                {props.ticker.high}
              </Price>
              <Price name="Open" onClick={props.onClickNumber}>
                {props.ticker.open}
              </Price>
              <Price name="Low" onClick={props.onClickNumber}>
                {props.ticker.low}
              </Price>
            </PriceSet>
          )}
        </Box>
      </Flex>
    )
  }

  if (coin) {
    return (
      <Section id="coinInfo" heading={coin.name} bg="backgrounds.2">
        {coinInfo}
      </Section>
    )
  } else {
    return <div>No coin selected</div>
  }
}

export default CoinInfo<|MERGE_RESOLUTION|>--- conflicted
+++ resolved
@@ -11,7 +11,7 @@
 export const CoinInfo = props => {
   const coin = props.coin
 
-  const noBalance =
+  const noBalance = 
     !props.balance || !props.balance[coin.base] || !props.balance[coin.counter]
 
   var coinInfo
@@ -20,7 +20,7 @@
   } else {
     coinInfo = (
       <Flex flexWrap="wrap" justifyContent="space-between">
-        <Box width={[1 / 2, 1 / 4]}>
+        <Box width={[1/2, 1/4]}>
           {!noBalance && (
             <PriceSet>
               <Price name={coin.base + " total"} onClick={props.onClickNumber}>
@@ -35,14 +35,9 @@
             </PriceSet>
           )}
         </Box>
-        <Box width={[1 / 2, 1 / 4]}>
+        <Box width={[1/2, 1/4]}>
           {!noBalance && (
             <PriceSet>
-<<<<<<< HEAD
-              <Price name={coin.base + " available"} onClick={props.onClickNumber}>{props.balance[coin.base].available}</Price>
-              <Price name={coin.base + " affordable"} onClick={props.onClickNumber}>{( props.balance[coin.counter].available / props.ticker.ask )}</Price>
-              <Price name={coin.counter + " available"} onClick={props.onClickNumber}>{props.balance[coin.counter].available}</Price>
-=======
               <Price
                 name={coin.base + " available"}
                 onClick={props.onClickNumber}
@@ -64,11 +59,10 @@
               >
                 {props.balance[coin.counter].available}
               </Price>
->>>>>>> 903c2005
             </PriceSet>
           )}
         </Box>
-        <Box width={[1 / 2, 1 / 4]}>
+        <Box width={[1/2, 1/4]}>
           {!props.ticker ? (
             <Warning>Cannot fetch ticker</Warning>
           ) : (
@@ -82,10 +76,10 @@
               <Price name="Bid" onClick={props.onClickNumber}>
                 {props.ticker.bid}
               </Price>
-            </PriceSet>
+              </PriceSet>
           )}
         </Box>
-        <Box width={[1 / 2, 1 / 4]}>
+        <Box width={[1/2, 1/4]}>
           {!props.ticker ? (
             <Warning>Cannot fetch ticker</Warning>
           ) : (
@@ -99,7 +93,7 @@
               <Price name="Low" onClick={props.onClickNumber}>
                 {props.ticker.low}
               </Price>
-            </PriceSet>
+              </PriceSet>
           )}
         </Box>
       </Flex>
