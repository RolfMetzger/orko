/**
 * Orko
 * Copyright © 2018-2019 Graham Crockford
 *
 * This program is free software: you can redistribute it and/or modify
 * it under the terms of the GNU Affero General Public License as published by
 * the Free Software Foundation, either version 3 of the License, or
 * (at your option) any later version.
 *
 * This program is distributed in the hope that it will be useful,
 * but WITHOUT ANY WARRANTY; without even the implied warranty of
 * MERCHANTABILITY or FITNESS FOR A PARTICULAR PURPOSE.  See the
 * GNU Affero General Public License for more details.
 *
 * You should have received a copy of the GNU Affero General Public License
 * along with this program.  If not, see <http://www.gnu.org/licenses/>.
 */

package com.gruelbox.orko.jobrun;

<<<<<<< HEAD
class TestingJobEvent {

=======

class TestingJobEvent {

>>>>>>> 78ba92a6
  public static final TestingJobEvent create( String jobId, EventType eventType) {
    return new TestingJobEvent(jobId, eventType);
  }

  private final String jobId;
  private final EventType eventType;
<<<<<<< HEAD

  public TestingJobEvent(String jobId, EventType eventType) {
    this.jobId = jobId;
    this.eventType = eventType;
  }

  public String jobId() {
    return jobId;
  }

=======

  public TestingJobEvent(String jobId, EventType eventType) {
    this.jobId = jobId;
    this.eventType = eventType;
  }

  public String jobId() {
    return jobId;
  }

>>>>>>> 78ba92a6
  public EventType eventType() {
    return eventType;
  }

  public enum EventType {
    START,
    FINISH
  }

  @Override
  public int hashCode() {
    final int prime = 31;
    int result = 1;
    result = prime * result + ((eventType == null) ? 0 : eventType.hashCode());
    result = prime * result + ((jobId == null) ? 0 : jobId.hashCode());
    return result;
  }

  @Override
  public boolean equals(Object obj) {
    if (this == obj)
      return true;
    if (obj == null)
      return false;
    if (getClass() != obj.getClass())
      return false;
    TestingJobEvent other = (TestingJobEvent) obj;
    if (eventType != other.eventType)
      return false;
    if (jobId == null) {
      if (other.jobId != null)
        return false;
    } else if (!jobId.equals(other.jobId))
      return false;
    return true;
  }

  @Override
  public String toString() {
    return "TestingJobEvent [jobId=" + jobId + ", eventType=" + eventType + "]";
  }
}<|MERGE_RESOLUTION|>--- conflicted
+++ resolved
@@ -18,21 +18,14 @@
 
 package com.gruelbox.orko.jobrun;
 
-<<<<<<< HEAD
 class TestingJobEvent {
 
-=======
-
-class TestingJobEvent {
-
->>>>>>> 78ba92a6
   public static final TestingJobEvent create( String jobId, EventType eventType) {
     return new TestingJobEvent(jobId, eventType);
   }
 
   private final String jobId;
   private final EventType eventType;
-<<<<<<< HEAD
 
   public TestingJobEvent(String jobId, EventType eventType) {
     this.jobId = jobId;
@@ -43,18 +36,6 @@
     return jobId;
   }
 
-=======
-
-  public TestingJobEvent(String jobId, EventType eventType) {
-    this.jobId = jobId;
-    this.eventType = eventType;
-  }
-
-  public String jobId() {
-    return jobId;
-  }
-
->>>>>>> 78ba92a6
   public EventType eventType() {
     return eventType;
   }
