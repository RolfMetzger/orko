<?xml version="1.0" encoding="UTF-8"?>
<project xmlns="http://maven.apache.org/POM/4.0.0"
  xmlns:xsi="http://www.w3.org/2001/XMLSchema-instance"
  xsi:schemaLocation="http://maven.apache.org/POM/4.0.0 http://maven.apache.org/maven-v4_0_0.xsd">

  <modelVersion>4.0.0</modelVersion>

  <url>http://github.com/gruelbox/orko</url>
  <description>Orko is a web application which provides a unified UI and web service API to numerous cryptocurrency exchanges, allowing you to trade and manage your portfolio, even if it is spread across multiple exchanges, all from one screen, and without sharing your API keys with anyone.</description>
  <inceptionYear>2018</inceptionYear>

  <scm>
    <connection>scm:git:https://github.com/gruelbox/orko.git</connection>
    <developerConnection>scm:git:git@github.com:gruelbox/orko.git</developerConnection>
    <url>https://github.com/gruelbox/orko</url>
    <tag>HEAD</tag>
  </scm>

  <issueManagement>
    <system>GitHub</system>
    <url>https://github.com/gruelbox/orko/issues</url>
  </issueManagement>

  <ciManagement>
    <system>CircleCI</system>
    <url>https://circleci.com/gh/gruelbox/orko</url>
  </ciManagement>

  <organization>
    <name>Graham Crockford</name>
    <url>http://github.com/gruelbox</url>
  </organization>

  <licenses>
    <license>
      <name>GNU Affero General Public License v3.0</name>
      <url>https://www.gnu.org/licenses/agpl-3.0.txt</url>
      <distribution>repo</distribution>
      <comments>Permissions of this strongest copyleft license are conditioned on making available complete source code of licensed works and modifications, which include larger works using a licensed work, under the same license. Copyright and license notices must be preserved. Contributors provide an express grant of patent rights. When a modified version is used to provide a service over a network, the complete source code of the modified version must be made available.</comments>
    </license>
  </licenses>

  <groupId>com.gruelbox</groupId>
  <artifactId>orko-parent</artifactId>
  <version>0.11.2-SNAPSHOT</version>
  <packaging>pom</packaging>

  <modules>
    <module>orko-base</module>
    <module>orko-db-testsupport</module>
    <module>orko-auth</module>
    <module>orko-job</module>
    <module>orko-common</module>
    <module>orko-app</module>
  </modules>

  <repositories>
    <repository>
      <id>jitpack.io</id>
      <url>https://jitpack.io</url>
      <releases>
        <enabled>true</enabled>
        <updatePolicy>never</updatePolicy>
        <checksumPolicy>warn</checksumPolicy>
      </releases>
      <snapshots>
        <enabled>true</enabled>
        <updatePolicy>always</updatePolicy>
      </snapshots>
    </repository>
    <repository>
      <id>snapshots-repo</id>
      <url>https://oss.sonatype.org/content/repositories/snapshots</url>
      <releases>
        <enabled>false</enabled>
      </releases>
      <snapshots>
        <enabled>true</enabled>
        <updatePolicy>always</updatePolicy>
      </snapshots>
    </repository>
  </repositories>

  <profiles>
    <profile>
      <id>webdev</id>
      <build>
        <plugins>
          <plugin>
            <groupId>de.qaware.maven</groupId>
            <artifactId>go-offline-maven-plugin</artifactId>
            <version>1.0.0</version>
          </plugin>
        </plugins>
      </build>
    </profile>
    <profile>
      <id>production</id>
      <modules>
        <module>orko-ui</module>
      </modules>
    </profile>
    <profile>
      <id>ci</id>
      <build>
        <plugins>
          <plugin>
            <groupId>org.apache.maven.plugins</groupId>
            <artifactId>maven-surefire-plugin</artifactId>
            <configuration>
              <properties>
                <property>
                  <name>listener</name>
                  <value>org.sonar.java.jacoco.JUnitListener</value>
                </property>
              </properties>
            </configuration>
          </plugin>
        </plugins>
      </build>
      <dependencies>
        <dependency>
          <groupId>org.sonarsource.java</groupId>
          <artifactId>sonar-jacoco-listeners</artifactId>
          <scope>test</scope>
        </dependency>
      </dependencies>
    </profile>
    <profile>
      <id>integration-test</id>
      <modules>
        <module>orko-ui</module>
        <module>orko-end-to-end-testing</module>
      </modules>
    </profile>
    <profile>
      <id>only-eclipse</id>
      <activation>
        <property>
          <name>m2e.version</name>
        </property>
      </activation>
      <build>
        <pluginManagement>
          <plugins>
            <plugin>
              <groupId>org.eclipse.m2e</groupId>
              <artifactId>lifecycle-mapping</artifactId>
              <version>1.0.0</version>
              <configuration>
                <lifecycleMappingMetadata>
                  <pluginExecutions>
                    <pluginExecution>
                      <pluginExecutionFilter>
                        <groupId>org.apache.maven.plugins</groupId>
                        <artifactId>maven-dependency-plugin</artifactId>
                        <versionRange>${maven-dependency-plugin.version}</versionRange>
                        <goals>
                          <goal>copy-dependencies</goal>
                        </goals>
                      </pluginExecutionFilter>
                      <action>
                        <ignore />
                      </action>
                    </pluginExecution>
                    <pluginExecution>
                      <pluginExecutionFilter>
                        <groupId>com.github.eirslett</groupId>
                        <artifactId>frontend-maven-plugin</artifactId>
                        <versionRange>${frontend-maven-plugin-version}</versionRange>
                        <goals>
                          <goal>install-node-and-npm</goal>
                          <goal>npm</goal>
                        </goals>
                      </pluginExecutionFilter>
                      <action>
                        <ignore />
                      </action>
                    </pluginExecution>
                    <pluginExecution>
                      <pluginExecutionFilter>
                        <groupId>com.github.spotbugs</groupId>
                        <artifactId>spotbugs-maven-plugin</artifactId>
                        <versionRange>${spotbugs-maven-plugin.version}</versionRange>
                        <goals>
                          <goal>check</goal>
                        </goals>
                      </pluginExecutionFilter>
                      <action>
                        <ignore />
                      </action>
                    </pluginExecution>
                  </pluginExecutions>
                </lifecycleMappingMetadata>
              </configuration>
            </plugin>
          </plugins>
        </pluginManagement>
      </build>
    </profile>
  </profiles>

  <name>Orko</name>

  <properties>
    <min.maven.version>3.0.0</min.maven.version>
    <maven.compiler.source>11</maven.compiler.source>
    <maven.compiler.target>11</maven.compiler.target>
    <project.build.sourceEncoding>UTF-8</project.build.sourceEncoding>
    <project.reporting.outputEncoding>UTF-8</project.reporting.outputEncoding>
    <skip.surefire.tests>${skipTests}</skip.surefire.tests>

    <guice.version>4.2.2</guice.version>
    <autovalue.version>1.6.3</autovalue.version>
    <dropwizard.version>1.3.7</dropwizard.version>

    <!--<xchange.groupid>org.knowm.xchange</xchange.groupid> -->
    <xchange.groupid>com.github.badgerwithagun.XChange</xchange.groupid>
    <xchange.version>4.3.15.orko.2</xchange.version>

    <!--<xchange.stream.groupid>info.bitrich.xchange-stream</xchange.stream.groupid> -->
    <xchange.stream.groupid>com.github.badgerwithagun.xchange-stream</xchange.stream.groupid>
    <xchange.stream.version>orko.5</xchange.stream.version>

    <morf.groupid>com.github.badgerwithagun.morf</morf.groupid>
    <morf.version>0.1.3.badgerwithagun.2</morf.version>
<<<<<<< HEAD
    
    <dropwizard-guice-box-version>0.0.3-SNAPSHOT</dropwizard-guice-box-version>
    
    <javassist.version>3.24.1-GA</javassist.version>
    <asm.version>7.0</asm.version>
=======
>>>>>>> 8e77f40a

    <dropwizard-guice-box-version>0.0.3</dropwizard-guice-box-version>
  </properties>

  <dependencyManagement>
    <dependencies>
      <dependency>
        <groupId>org.javassist</groupId>
        <artifactId>javassist</artifactId>
        <version>${javassist.version}</version>
      </dependency>
      <dependency>
        <groupId>io.dropwizard</groupId>
        <artifactId>dropwizard-bom</artifactId>
        <version>${dropwizard.version}</version>
        <type>pom</type>
        <scope>import</scope>
      </dependency>
      <dependency>
        <groupId>com.gruelbox</groupId>
        <artifactId>dropwizard-https-redirect</artifactId>
        <version>0.0.3</version>
      </dependency>
      <dependency>
        <groupId>com.gruelbox</groupId>
        <artifactId>dropwizard-guice-box</artifactId>
        <version>${dropwizard-guice-box-version}</version>
      </dependency>
      <dependency>
        <groupId>com.gruelbox</groupId>
        <artifactId>dropwizard-guice-box-hibernate</artifactId>
        <version>${dropwizard-guice-box-version}</version>
      </dependency>
      <dependency>
        <groupId>org.tuckey</groupId>
        <artifactId>urlrewritefilter</artifactId>
        <version>4.0.4</version>
      </dependency>
      <dependency>
        <groupId>javax.ws.rs</groupId>
        <artifactId>javax.ws.rs-api</artifactId>
        <version>2.1</version>
      </dependency>
      <dependency>
        <groupId>com.google.guava</groupId>
        <artifactId>guava</artifactId>
        <version>27.0-jre</version>
      </dependency>
      <dependency>
        <groupId>com.google.inject</groupId>
        <artifactId>guice</artifactId>
        <version>${guice.version}</version>
      </dependency>
      <dependency>
        <groupId>org.apache.commons</groupId>
        <artifactId>commons-collections4</artifactId>
        <version>4.2</version>
      </dependency>
      <dependency>
        <groupId>commons-io</groupId>
        <artifactId>commons-io</artifactId>
        <version>2.6</version>
      </dependency>
      <dependency>
        <groupId>com.google.inject.extensions</groupId>
        <artifactId>guice-multibindings</artifactId>
        <version>${guice.version}</version>
      </dependency>
      <dependency>
        <groupId>com.google.inject.extensions</groupId>
        <artifactId>guice-assistedinject</artifactId>
        <version>${guice.version}</version>
      </dependency>
      <dependency>
        <groupId>com.google.auto.value</groupId>
        <artifactId>auto-value</artifactId>
        <version>${autovalue.version}</version>
        <scope>provided</scope>
      </dependency>
      <dependency>
        <groupId>com.google.auto.value</groupId>
        <artifactId>auto-value-annotations</artifactId>
        <version>${autovalue.version}</version>
      </dependency>
      <dependency>
        <groupId>org.mockito</groupId>
        <artifactId>mockito-core</artifactId>
        <version>2.23.4</version>
        <scope>test</scope>
      </dependency>
      <dependency>
        <groupId>org.hamcrest</groupId>
        <artifactId>hamcrest-core</artifactId>
        <version>1.3</version>
        <scope>test</scope>
      </dependency>
      <dependency>
        <groupId>com.rabbitmq</groupId>
        <artifactId>amqp-client</artifactId>
        <version>5.4.3</version>
      </dependency>

      <dependency>
        <groupId>mysql</groupId>
        <artifactId>mysql-connector-java</artifactId>
        <version>8.0.13</version>
      </dependency>
      <dependency>
        <groupId>${morf.groupid}</groupId>
        <artifactId>morf-core</artifactId>
        <version>${morf.version}</version>
        <exclusions>
          <exclusion>
            <groupId>log4j</groupId>
            <artifactId>log4j</artifactId>
          </exclusion>
          <exclusion>
            <groupId>commons-logging</groupId>
            <artifactId>commons-logging</artifactId>
          </exclusion>
        </exclusions>
      </dependency>
      <dependency>
        <groupId>${morf.groupid}</groupId>
        <artifactId>morf-h2</artifactId>
        <version>${morf.version}</version>
        <exclusions>
          <exclusion>
            <groupId>log4j</groupId>
            <artifactId>log4j</artifactId>
          </exclusion>
          <exclusion>
            <groupId>commons-logging</groupId>
            <artifactId>commons-logging</artifactId>
          </exclusion>
        </exclusions>
      </dependency>
      <dependency>
        <groupId>${morf.groupid}</groupId>
        <artifactId>morf-mysql</artifactId>
        <version>${morf.version}</version>
        <exclusions>
          <exclusion>
            <groupId>log4j</groupId>
            <artifactId>log4j</artifactId>
          </exclusion>
          <exclusion>
            <groupId>commons-logging</groupId>
            <artifactId>commons-logging</artifactId>
          </exclusion>
        </exclusions>
      </dependency>
      <dependency>
        <groupId>org.jooq</groupId>
        <artifactId>jooq</artifactId>
        <version>3.11.7</version>
      </dependency>

      <dependency>
        <groupId>com.google.inject.extensions</groupId>
        <artifactId>guice-servlet</artifactId>
        <version>${guice.version}</version>
      </dependency>
      <dependency>
        <groupId>org.reflections</groupId>
        <artifactId>reflections</artifactId>
        <version>0.9.11</version>
      </dependency>
      <dependency>
        <groupId>com.warrenstrange</groupId>
        <artifactId>googleauth</artifactId>
        <version>1.1.5</version>
      </dependency>
      <dependency>
        <groupId>org.bitbucket.b_c</groupId>
        <artifactId>jose4j</artifactId>
        <version>0.6.4</version>
      </dependency>
      <dependency>
        <groupId>com.liveperson</groupId>
        <artifactId>dropwizard-websockets</artifactId>
        <version>1.3.2</version>
      </dependency>

      <dependency>
        <groupId>io.reactivex.rxjava2</groupId>
        <artifactId>rxjava</artifactId>
        <version>2.0.9</version>
      </dependency>
      <dependency>
        <groupId>${xchange.groupid}</groupId>
        <artifactId>xchange-core</artifactId>
        <version>${xchange.version}</version>
      </dependency>
      <dependency>
        <groupId>${xchange.groupid}</groupId>
        <artifactId>xchange-binance</artifactId>
        <version>${xchange.version}</version>
      </dependency>
      <dependency>
        <groupId>${xchange.groupid}</groupId>
        <artifactId>xchange-kucoin</artifactId>
        <version>${xchange.version}</version>
      </dependency>
      <dependency>
        <groupId>${xchange.groupid}</groupId>
        <artifactId>xchange-coinbasepro</artifactId>
        <version>${xchange.version}</version>
      </dependency>
      <dependency>
        <groupId>${xchange.groupid}</groupId>
        <artifactId>xchange-cryptopia</artifactId>
        <version>${xchange.version}</version>
      </dependency>
      <dependency>
        <groupId>${xchange.groupid}</groupId>
        <artifactId>xchange-bitfinex</artifactId>
        <version>${xchange.version}</version>
      </dependency>
      <dependency>
        <groupId>${xchange.groupid}</groupId>
        <artifactId>xchange-bittrex</artifactId>
        <version>${xchange.version}</version>
      </dependency>
      <dependency>
        <groupId>${xchange.groupid}</groupId>
        <artifactId>xchange-bitmex</artifactId>
        <version>${xchange.version}</version>
      </dependency>
      <dependency>
        <groupId>${xchange.groupid}</groupId>
        <artifactId>xchange-okcoin</artifactId>
        <version>${xchange.version}</version>
      </dependency>
      <dependency>
        <groupId>${xchange.groupid}</groupId>
        <artifactId>xchange-kraken</artifactId>
        <version>${xchange.version}</version>
      </dependency>

      <dependency>
        <groupId>${xchange.stream.groupid}</groupId>
        <artifactId>xchange-stream-core</artifactId>
        <version>${xchange.stream.version}</version>
      </dependency>
      <dependency>
        <groupId>${xchange.stream.groupid}</groupId>
        <artifactId>xchange-binance</artifactId>
        <version>${xchange.stream.version}</version>
      </dependency>
      <dependency>
        <groupId>${xchange.stream.groupid}</groupId>
        <artifactId>xchange-bitfinex</artifactId>
        <version>${xchange.stream.version}</version>
      </dependency>
      <dependency>
        <groupId>${xchange.stream.groupid}</groupId>
        <artifactId>xchange-coinbasepro</artifactId>
        <version>${xchange.stream.version}</version>
      </dependency>
      <dependency>
        <groupId>org.sonarsource.java</groupId>
        <artifactId>sonar-jacoco-listeners</artifactId>
        <version>3.8</version>
      </dependency>
    </dependencies>
  </dependencyManagement>

  <build>
    <pluginManagement>
      <plugins>
        <plugin>
          <artifactId>maven-compiler-plugin</artifactId>
          <version>3.8.0</version>
          <configuration>
            <source>${maven.compiler.source}</source>
            <target>${maven.compiler.target}</target>
          </configuration>
          <dependencies>
            <dependency>
              <groupId>org.ow2.asm</groupId>
              <artifactId>asm</artifactId>
              <version>${asm.version}</version>
            </dependency>
          </dependencies>
        </plugin>
        <plugin>
          <groupId>org.apache.maven.plugins</groupId>
          <artifactId>maven-jar-plugin</artifactId>
          <version>3.1.1</version>
          <configuration>
            <archive>
              <manifest>
                <addDefaultImplementationEntries>true</addDefaultImplementationEntries>
              </manifest>
            </archive>
          </configuration>
        </plugin>
        <plugin>
          <artifactId>maven-surefire-plugin</artifactId>
          <version>2.22.1</version>
          <configuration>
            <skipTests>${skip.surefire.tests}</skipTests>
          </configuration>
          <dependencies>
            <dependency>
              <groupId>org.ow2.asm</groupId>
              <artifactId>asm</artifactId>
              <version>${asm.version}</version>
            </dependency>
          </dependencies>
        </plugin>
        <plugin>
          <groupId>org.apache.maven.plugins</groupId>
<<<<<<< HEAD
          <artifactId>maven-dependency-plugin</artifactId>
          <version>3.1.1</version>
          <executions>
            <execution>
              <id>copy-dependencies</id>
              <phase>package</phase>
              <goals>
                <goal>copy-dependencies</goal>
              </goals>
              <configuration>
                <prependGroupId>true</prependGroupId>
              </configuration>
            </execution>
          </executions>
        </plugin>
        <plugin>
          <groupId>org.apache.maven.plugins</groupId>
=======
>>>>>>> 8e77f40a
          <artifactId>maven-release-plugin</artifactId>
          <version>2.5.3</version>
          <configuration>
            <tagNameFormat>@{project.version}</tagNameFormat>
          </configuration>
        </plugin>
        <plugin>
          <groupId>com.github.spotbugs</groupId>
          <artifactId>spotbugs-maven-plugin</artifactId>
          <version>3.1.10</version>
          <configuration>
            <excludeFilterFile>../etc/findbugs-exclude.xml</excludeFilterFile>
          </configuration>
          <executions>
            <execution>
              <id>sca-spotbugs</id>
              <phase>validate</phase>
              <goals>
                <goal>check</goal>
              </goals>
            </execution>
          </executions>
        </plugin>
        <plugin>
          <groupId>org.apache.maven.plugins</groupId>
          <artifactId>maven-checkstyle-plugin</artifactId>
          <version>3.0.0</version>
          <dependencies>
            <dependency>
              <groupId>com.puppycrawl.tools</groupId>
              <artifactId>checkstyle</artifactId>
              <version>8.12</version>
            </dependency>
          </dependencies>
          <configuration>
            <sourceDirectories>${project.build.sourceDirectory}</sourceDirectories>
            <suppressionsLocation>../etc/checkstyle-suppressions.xml</suppressionsLocation>
            <configLocation>../etc/checkstyle.xml</configLocation>
            <encoding>UTF-8</encoding>
            <consoleOutput>true</consoleOutput>
            <failsOnError>true</failsOnError>
            <violationSeverity>warning</violationSeverity>
            <linkXRef>false</linkXRef>
          </configuration>
          <executions>
            <execution>
              <id>sca-checkstyle</id>
              <phase>validate</phase>
              <goals>
                <goal>check</goal>
              </goals>
            </execution>
          </executions>
        </plugin>
        <plugin>
          <groupId>com.mycila</groupId>
          <artifactId>license-maven-plugin</artifactId>
          <version>3.0</version>
          <configuration>
            <header>etc/HEADER</header>
            <includes>
              <include>**/*.java</include>
              <include>**/*.js</include>
              <include>src</include>
            </includes>
            <excludes>
              <exclude>src/test/resources/**</exclude>
              <exclude>src/main/resources/**</exclude>
            </excludes>
          </configuration>
        </plugin>
        <plugin>
          <groupId>org.apache.maven.plugins</groupId>
          <artifactId>maven-shade-plugin</artifactId>
          <version>3.2.1</version>
        </plugin>
        <plugin>
          <groupId>com.bazaarvoice.maven.plugins</groupId>
          <artifactId>process-exec-maven-plugin</artifactId>
          <version>0.7</version>
        </plugin>
        <plugin>
          <groupId>com.github.eirslett</groupId>
          <artifactId>frontend-maven-plugin</artifactId>
          <version>1.6</version>
        </plugin>
      </plugins>
    </pluginManagement>

    <plugins>
      <plugin>
        <groupId>org.apache.maven.plugins</groupId>
        <artifactId>maven-enforcer-plugin</artifactId>
        <version>1.4.1</version>
        <executions>
          <execution>
            <id>enforce-maven-version</id>
            <goals>
              <goal>enforce</goal>
            </goals>
            <configuration>
              <rules>
                <requireMavenVersion>
                  <version>[${min_maven_version},)</version>
                </requireMavenVersion>
              </rules>
              <rules>
                <bannedDependencies>
                  <excludes>
                    <exclude>log4j:log4j</exclude>
                    <exclude>commons-logging:commons-logging</exclude>
                  </excludes>
                </bannedDependencies>
              </rules>
            </configuration>
          </execution>
        </executions>
      </plugin>
    </plugins>
  </build>
</project><|MERGE_RESOLUTION|>--- conflicted
+++ resolved
@@ -224,16 +224,9 @@
 
     <morf.groupid>com.github.badgerwithagun.morf</morf.groupid>
     <morf.version>0.1.3.badgerwithagun.2</morf.version>
-<<<<<<< HEAD
-    
-    <dropwizard-guice-box-version>0.0.3-SNAPSHOT</dropwizard-guice-box-version>
-    
-    <javassist.version>3.24.1-GA</javassist.version>
+
+    <dropwizard-guice-box-version>0.0.3</dropwizard-guice-box-version>
     <asm.version>7.0</asm.version>
-=======
->>>>>>> 8e77f40a
-
-    <dropwizard-guice-box-version>0.0.3</dropwizard-guice-box-version>
   </properties>
 
   <dependencyManagement>
@@ -241,7 +234,7 @@
       <dependency>
         <groupId>org.javassist</groupId>
         <artifactId>javassist</artifactId>
-        <version>${javassist.version}</version>
+        <version>3.24.1-GA</version>
       </dependency>
       <dependency>
         <groupId>io.dropwizard</groupId>
@@ -546,26 +539,6 @@
         </plugin>
         <plugin>
           <groupId>org.apache.maven.plugins</groupId>
-<<<<<<< HEAD
-          <artifactId>maven-dependency-plugin</artifactId>
-          <version>3.1.1</version>
-          <executions>
-            <execution>
-              <id>copy-dependencies</id>
-              <phase>package</phase>
-              <goals>
-                <goal>copy-dependencies</goal>
-              </goals>
-              <configuration>
-                <prependGroupId>true</prependGroupId>
-              </configuration>
-            </execution>
-          </executions>
-        </plugin>
-        <plugin>
-          <groupId>org.apache.maven.plugins</groupId>
-=======
->>>>>>> 8e77f40a
           <artifactId>maven-release-plugin</artifactId>
           <version>2.5.3</version>
           <configuration>
