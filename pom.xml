<?xml version="1.0" encoding="UTF-8"?>
<project xmlns="http://maven.apache.org/POM/4.0.0"
  xmlns:xsi="http://www.w3.org/2001/XMLSchema-instance"
  xsi:schemaLocation="http://maven.apache.org/POM/4.0.0 http://maven.apache.org/maven-v4_0_0.xsd">

  <modelVersion>4.0.0</modelVersion>

  <url>http://github.com/gruelbox/orko</url>
  <description>Orko is a web application which provides a unified UI and web service API to numerous cryptocurrency exchanges, allowing you to trade and manage your portfolio, even if it is spread across multiple exchanges, all from one screen, and without sharing your API keys with anyone.</description>
  <inceptionYear>2018</inceptionYear>

  <scm>
    <connection>scm:git:https://github.com/gruelbox/orko.git</connection>
    <developerConnection>scm:git:git@github.com:gruelbox/orko.git</developerConnection>
    <url>https://github.com/gruelbox/orko</url>
    <tag>HEAD</tag>
  </scm>

  <issueManagement>
    <system>GitHub</system>
    <url>https://github.com/gruelbox/orko/issues</url>
  </issueManagement>

  <ciManagement>
    <system>CircleCI</system>
    <url>https://circleci.com/gh/gruelbox/orko</url>
  </ciManagement>

  <organization>
    <name>Graham Crockford</name>
    <url>http://github.com/gruelbox</url>
  </organization>

  <licenses>
    <license>
      <name>GNU Affero General Public License v3.0</name>
      <url>https://www.gnu.org/licenses/agpl-3.0.txt</url>
      <distribution>repo</distribution>
      <comments>Permissions of this strongest copyleft license are conditioned on making available complete source code of licensed works and modifications, which include larger works using a licensed work, under the same license. Copyright and license notices must be preserved. Contributors provide an express grant of patent rights. When a modified version is used to provide a service over a network, the complete source code of the modified version must be made available.</comments>
    </license>
  </licenses>

  <groupId>com.gruelbox</groupId>
  <artifactId>orko-parent</artifactId>
  <version>0.11.2-SNAPSHOT</version>
  <packaging>pom</packaging>

  <modules>
    <module>orko-base</module>
    <module>orko-db-testsupport</module>
    <module>orko-auth</module>
    <module>orko-job</module>
    <module>orko-common</module>
    <module>orko-app</module>
  </modules>

  <repositories>
    <repository>
      <id>jitpack.io</id>
      <url>https://jitpack.io</url>
      <releases>
        <enabled>true</enabled>
        <updatePolicy>never</updatePolicy>
        <checksumPolicy>warn</checksumPolicy>
      </releases>
      <snapshots>
        <enabled>true</enabled>
        <updatePolicy>always</updatePolicy>
      </snapshots>
    </repository>
    <repository>
      <id>snapshots-repo</id>
      <url>https://oss.sonatype.org/content/repositories/snapshots</url>
      <releases>
        <enabled>false</enabled>
      </releases>
      <snapshots>
        <enabled>true</enabled>
        <updatePolicy>always</updatePolicy>
      </snapshots>
    </repository>
  </repositories>

  <profiles>
    <profile>
      <id>webdev</id>
      <build>
        <plugins>
          <plugin>
            <groupId>de.qaware.maven</groupId>
            <artifactId>go-offline-maven-plugin</artifactId>
            <version>1.0.0</version>
          </plugin>
        </plugins>
      </build>
    </profile>
    <profile>
      <id>production</id>
      <modules>
        <module>orko-ui</module>
      </modules>
    </profile>
    <profile>
      <id>ci</id>
      <build>
        <plugins>
          <plugin>
            <groupId>org.apache.maven.plugins</groupId>
            <artifactId>maven-surefire-plugin</artifactId>
            <configuration>
              <properties>
                <property>
                  <name>listener</name>
                  <value>org.sonar.java.jacoco.JUnitListener</value>
                </property>
              </properties>
            </configuration>
          </plugin>
        </plugins>
      </build>
      <dependencies>
        <dependency>
          <groupId>org.sonarsource.java</groupId>
          <artifactId>sonar-jacoco-listeners</artifactId>
          <scope>test</scope>
        </dependency>
      </dependencies>
    </profile>
    <profile>
      <id>integration-test</id>
      <modules>
        <module>orko-ui</module>
        <module>orko-end-to-end-testing</module>
      </modules>
    </profile>
    <profile>
      <id>only-eclipse</id>
      <activation>
        <property>
          <name>m2e.version</name>
        </property>
      </activation>
      <build>
        <pluginManagement>
          <plugins>
            <plugin>
              <groupId>org.eclipse.m2e</groupId>
              <artifactId>lifecycle-mapping</artifactId>
              <version>1.0.0</version>
              <configuration>
                <lifecycleMappingMetadata>
                  <pluginExecutions>
                    <pluginExecution>
                      <pluginExecutionFilter>
                        <groupId>org.apache.maven.plugins</groupId>
                        <artifactId>maven-dependency-plugin</artifactId>
                        <versionRange>${maven-dependency-plugin.version}</versionRange>
                        <goals>
                          <goal>copy-dependencies</goal>
                        </goals>
                      </pluginExecutionFilter>
                      <action>
                        <ignore />
                      </action>
                    </pluginExecution>
                    <pluginExecution>
                      <pluginExecutionFilter>
                        <groupId>com.github.eirslett</groupId>
                        <artifactId>frontend-maven-plugin</artifactId>
                        <versionRange>${frontend-maven-plugin-version}</versionRange>
                        <goals>
                          <goal>install-node-and-npm</goal>
                          <goal>npm</goal>
                        </goals>
                      </pluginExecutionFilter>
                      <action>
                        <ignore />
                      </action>
                    </pluginExecution>
                    <pluginExecution>
                      <pluginExecutionFilter>
                        <groupId>com.github.spotbugs</groupId>
                        <artifactId>spotbugs-maven-plugin</artifactId>
                        <versionRange>${spotbugs-maven-plugin.version}</versionRange>
                        <goals>
                          <goal>check</goal>
                        </goals>
                      </pluginExecutionFilter>
                      <action>
                        <ignore />
                      </action>
                    </pluginExecution>
                  </pluginExecutions>
                </lifecycleMappingMetadata>
              </configuration>
            </plugin>
          </plugins>
        </pluginManagement>
      </build>
    </profile>
  </profiles>

  <name>Orko</name>

  <properties>
    <min.maven.version>3.0.0</min.maven.version>
    <maven.compiler.source>11</maven.compiler.source>
    <maven.compiler.target>11</maven.compiler.target>
    <project.build.sourceEncoding>UTF-8</project.build.sourceEncoding>
    <project.reporting.outputEncoding>UTF-8</project.reporting.outputEncoding>
    <skip.surefire.tests>${skipTests}</skip.surefire.tests>

    <guice.version>4.2.2</guice.version>
    <autovalue.version>1.6.3</autovalue.version>
<<<<<<< HEAD
    <dropwizard.version>1.3.7</dropwizard.version>
=======
    <dropwizard.version>1.3.8</dropwizard.version>
>>>>>>> e8203aef

    <!--<xchange.groupid>org.knowm.xchange</xchange.groupid> -->
    <xchange.groupid>com.github.badgerwithagun.XChange</xchange.groupid>
    <xchange.version>4.3.15.orko.2</xchange.version>

    <!--<xchange.stream.groupid>info.bitrich.xchange-stream</xchange.stream.groupid> -->
    <xchange.stream.groupid>com.github.badgerwithagun.xchange-stream</xchange.stream.groupid>
    <xchange.stream.version>orko.5</xchange.stream.version>

    <morf.groupid>com.github.badgerwithagun.morf</morf.groupid>
    <morf.version>0.1.3.badgerwithagun.2</morf.version>

    <dropwizard-guice-box-version>0.0.3</dropwizard-guice-box-version>
    <asm.version>7.0</asm.version>
  </properties>

  <dependencyManagement>
    <dependencies>
      <dependency>
        <groupId>org.javassist</groupId>
        <artifactId>javassist</artifactId>
        <version>3.24.1-GA</version>
      </dependency>
      <dependency>
        <groupId>io.dropwizard</groupId>
        <artifactId>dropwizard-bom</artifactId>
        <version>${dropwizard.version}</version>
        <type>pom</type>
        <scope>import</scope>
      </dependency>
      <dependency>
        <groupId>com.gruelbox</groupId>
        <artifactId>dropwizard-https-redirect</artifactId>
        <version>0.0.3</version>
      </dependency>
      <dependency>
        <groupId>com.gruelbox</groupId>
        <artifactId>dropwizard-guice-box</artifactId>
        <version>${dropwizard-guice-box-version}</version>
      </dependency>
      <dependency>
        <groupId>com.gruelbox</groupId>
        <artifactId>dropwizard-guice-box-hibernate</artifactId>
        <version>${dropwizard-guice-box-version}</version>
      </dependency>
      <dependency>
        <groupId>org.tuckey</groupId>
        <artifactId>urlrewritefilter</artifactId>
        <version>4.0.4</version>
      </dependency>
      <dependency>
        <groupId>javax.ws.rs</groupId>
        <artifactId>javax.ws.rs-api</artifactId>
        <version>2.1</version>
      </dependency>
      <dependency>
        <groupId>com.google.guava</groupId>
        <artifactId>guava</artifactId>
        <version>27.0-jre</version>
      </dependency>
      <dependency>
        <groupId>com.google.inject</groupId>
        <artifactId>guice</artifactId>
        <version>${guice.version}</version>
      </dependency>
      <dependency>
        <groupId>org.apache.commons</groupId>
        <artifactId>commons-collections4</artifactId>
        <version>4.3</version>
      </dependency>
      <dependency>
        <groupId>commons-io</groupId>
        <artifactId>commons-io</artifactId>
        <version>2.6</version>
      </dependency>
      <dependency>
        <groupId>com.google.inject.extensions</groupId>
        <artifactId>guice-multibindings</artifactId>
        <version>${guice.version}</version>
      </dependency>
      <dependency>
        <groupId>com.google.inject.extensions</groupId>
        <artifactId>guice-assistedinject</artifactId>
        <version>${guice.version}</version>
      </dependency>
      <dependency>
        <groupId>com.google.auto.value</groupId>
        <artifactId>auto-value</artifactId>
        <version>${autovalue.version}</version>
        <scope>provided</scope>
      </dependency>
      <dependency>
        <groupId>com.google.auto.value</groupId>
        <artifactId>auto-value-annotations</artifactId>
        <version>${autovalue.version}</version>
      </dependency>
      <dependency>
        <groupId>org.mockito</groupId>
        <artifactId>mockito-core</artifactId>
<<<<<<< HEAD
        <version>2.23.4</version>
=======
        <version>2.24.0</version>
>>>>>>> e8203aef
        <scope>test</scope>
      </dependency>
      <dependency>
        <groupId>org.hamcrest</groupId>
        <artifactId>hamcrest-core</artifactId>
        <version>1.3</version>
        <scope>test</scope>
      </dependency>

      <dependency>
        <groupId>mysql</groupId>
        <artifactId>mysql-connector-java</artifactId>
        <version>8.0.15</version>
      </dependency>
      <dependency>
        <groupId>${morf.groupid}</groupId>
        <artifactId>morf-core</artifactId>
        <version>${morf.version}</version>
        <exclusions>
          <exclusion>
            <groupId>log4j</groupId>
            <artifactId>log4j</artifactId>
          </exclusion>
          <exclusion>
            <groupId>commons-logging</groupId>
            <artifactId>commons-logging</artifactId>
          </exclusion>
        </exclusions>
      </dependency>
      <dependency>
        <groupId>${morf.groupid}</groupId>
        <artifactId>morf-h2</artifactId>
        <version>${morf.version}</version>
        <exclusions>
          <exclusion>
            <groupId>log4j</groupId>
            <artifactId>log4j</artifactId>
          </exclusion>
          <exclusion>
            <groupId>commons-logging</groupId>
            <artifactId>commons-logging</artifactId>
          </exclusion>
        </exclusions>
      </dependency>
      <dependency>
        <groupId>${morf.groupid}</groupId>
        <artifactId>morf-mysql</artifactId>
        <version>${morf.version}</version>
        <exclusions>
          <exclusion>
            <groupId>log4j</groupId>
            <artifactId>log4j</artifactId>
          </exclusion>
          <exclusion>
            <groupId>commons-logging</groupId>
            <artifactId>commons-logging</artifactId>
          </exclusion>
        </exclusions>
      </dependency>
      <dependency>
        <groupId>org.jooq</groupId>
        <artifactId>jooq</artifactId>
        <version>3.11.9</version>
      </dependency>

      <dependency>
        <groupId>com.google.inject.extensions</groupId>
        <artifactId>guice-servlet</artifactId>
        <version>${guice.version}</version>
      </dependency>
      <dependency>
        <groupId>org.reflections</groupId>
        <artifactId>reflections</artifactId>
        <version>0.9.11</version>
      </dependency>
      <dependency>
        <groupId>com.warrenstrange</groupId>
        <artifactId>googleauth</artifactId>
        <version>1.2.0</version>
      </dependency>
      <dependency>
        <groupId>org.bitbucket.b_c</groupId>
        <artifactId>jose4j</artifactId>
        <version>0.6.5</version>
      </dependency>
      <dependency>
        <groupId>com.liveperson</groupId>
        <artifactId>dropwizard-websockets</artifactId>
        <version>1.3.2</version>
      </dependency>

      <dependency>
        <groupId>io.reactivex.rxjava2</groupId>
        <artifactId>rxjava</artifactId>
        <version>2.2.6</version>
      </dependency>
      <dependency>
        <groupId>${xchange.groupid}</groupId>
        <artifactId>xchange-core</artifactId>
        <version>${xchange.version}</version>
      </dependency>
      <dependency>
        <groupId>${xchange.groupid}</groupId>
        <artifactId>xchange-binance</artifactId>
        <version>${xchange.version}</version>
      </dependency>
      <dependency>
        <groupId>${xchange.groupid}</groupId>
        <artifactId>xchange-kucoin</artifactId>
        <version>${xchange.version}</version>
      </dependency>
      <dependency>
        <groupId>${xchange.groupid}</groupId>
        <artifactId>xchange-coinbasepro</artifactId>
        <version>${xchange.version}</version>
      </dependency>
      <dependency>
        <groupId>${xchange.groupid}</groupId>
        <artifactId>xchange-cryptopia</artifactId>
        <version>${xchange.version}</version>
      </dependency>
      <dependency>
        <groupId>${xchange.groupid}</groupId>
        <artifactId>xchange-bitfinex</artifactId>
        <version>${xchange.version}</version>
      </dependency>
      <dependency>
        <groupId>${xchange.groupid}</groupId>
        <artifactId>xchange-bittrex</artifactId>
        <version>${xchange.version}</version>
      </dependency>
      <dependency>
        <groupId>${xchange.groupid}</groupId>
        <artifactId>xchange-bitmex</artifactId>
        <version>${xchange.version}</version>
      </dependency>
      <dependency>
        <groupId>${xchange.groupid}</groupId>
        <artifactId>xchange-okcoin</artifactId>
        <version>${xchange.version}</version>
      </dependency>
      <dependency>
        <groupId>${xchange.groupid}</groupId>
        <artifactId>xchange-kraken</artifactId>
        <version>${xchange.version}</version>
      </dependency>

      <dependency>
        <groupId>${xchange.stream.groupid}</groupId>
        <artifactId>xchange-stream-core</artifactId>
        <version>${xchange.stream.version}</version>
      </dependency>
      <dependency>
        <groupId>${xchange.stream.groupid}</groupId>
        <artifactId>xchange-binance</artifactId>
        <version>${xchange.stream.version}</version>
      </dependency>
      <dependency>
        <groupId>${xchange.stream.groupid}</groupId>
        <artifactId>xchange-bitfinex</artifactId>
        <version>${xchange.stream.version}</version>
      </dependency>
      <dependency>
        <groupId>${xchange.stream.groupid}</groupId>
        <artifactId>xchange-coinbasepro</artifactId>
        <version>${xchange.stream.version}</version>
      </dependency>
      <dependency>
        <groupId>org.sonarsource.java</groupId>
        <artifactId>sonar-jacoco-listeners</artifactId>
        <version>3.8</version>
      </dependency>
    </dependencies>
  </dependencyManagement>

  <build>
    <pluginManagement>
      <plugins>
        <plugin>
          <artifactId>maven-compiler-plugin</artifactId>
          <version>3.8.0</version>
          <configuration>
            <source>${maven.compiler.source}</source>
            <target>${maven.compiler.target}</target>
          </configuration>
          <dependencies>
            <dependency>
              <groupId>org.ow2.asm</groupId>
              <artifactId>asm</artifactId>
              <version>${asm.version}</version>
            </dependency>
          </dependencies>
        </plugin>
        <plugin>
          <groupId>org.apache.maven.plugins</groupId>
          <artifactId>maven-jar-plugin</artifactId>
          <version>3.1.1</version>
          <configuration>
            <archive>
              <manifest>
                <addDefaultImplementationEntries>true</addDefaultImplementationEntries>
              </manifest>
            </archive>
          </configuration>
        </plugin>
        <plugin>
          <artifactId>maven-surefire-plugin</artifactId>
          <version>2.22.1</version>
          <configuration>
            <skipTests>${skip.surefire.tests}</skipTests>
          </configuration>
          <dependencies>
            <dependency>
              <groupId>org.ow2.asm</groupId>
              <artifactId>asm</artifactId>
              <version>${asm.version}</version>
            </dependency>
          </dependencies>
        </plugin>
        <plugin>
          <groupId>org.apache.maven.plugins</groupId>
          <artifactId>maven-release-plugin</artifactId>
          <version>2.5.3</version>
          <configuration>
            <tagNameFormat>@{project.version}</tagNameFormat>
          </configuration>
        </plugin>
        <plugin>
          <groupId>com.github.spotbugs</groupId>
          <artifactId>spotbugs-maven-plugin</artifactId>
          <version>3.1.11</version>
          <configuration>
            <excludeFilterFile>../etc/findbugs-exclude.xml</excludeFilterFile>
          </configuration>
          <executions>
            <execution>
              <id>sca-spotbugs</id>
              <phase>validate</phase>
              <goals>
                <goal>check</goal>
              </goals>
            </execution>
          </executions>
        </plugin>
        <plugin>
          <groupId>org.apache.maven.plugins</groupId>
          <artifactId>maven-checkstyle-plugin</artifactId>
          <version>3.0.0</version>
          <dependencies>
            <dependency>
              <groupId>com.puppycrawl.tools</groupId>
              <artifactId>checkstyle</artifactId>
              <version>8.17</version>
            </dependency>
          </dependencies>
          <configuration>
            <sourceDirectories>${project.build.sourceDirectory}</sourceDirectories>
            <suppressionsLocation>../etc/checkstyle-suppressions.xml</suppressionsLocation>
            <configLocation>../etc/checkstyle.xml</configLocation>
            <encoding>UTF-8</encoding>
            <consoleOutput>true</consoleOutput>
            <failsOnError>true</failsOnError>
            <violationSeverity>warning</violationSeverity>
            <linkXRef>false</linkXRef>
          </configuration>
          <executions>
            <execution>
              <id>sca-checkstyle</id>
              <phase>validate</phase>
              <goals>
                <goal>check</goal>
              </goals>
            </execution>
          </executions>
        </plugin>
        <plugin>
          <groupId>com.mycila</groupId>
          <artifactId>license-maven-plugin</artifactId>
          <version>3.0</version>
          <configuration>
            <header>etc/HEADER</header>
            <includes>
              <include>**/*.java</include>
              <include>**/*.js</include>
              <include>src</include>
            </includes>
            <excludes>
              <exclude>src/test/resources/**</exclude>
              <exclude>src/main/resources/**</exclude>
            </excludes>
          </configuration>
        </plugin>
        <plugin>
          <groupId>org.apache.maven.plugins</groupId>
          <artifactId>maven-shade-plugin</artifactId>
          <version>3.2.1</version>
        </plugin>
        <plugin>
          <groupId>com.bazaarvoice.maven.plugins</groupId>
          <artifactId>process-exec-maven-plugin</artifactId>
          <version>0.8</version>
        </plugin>
        <plugin>
          <groupId>com.github.eirslett</groupId>
          <artifactId>frontend-maven-plugin</artifactId>
          <version>1.6</version>
        </plugin>
      </plugins>
    </pluginManagement>

    <plugins>
      <plugin>
        <groupId>org.apache.maven.plugins</groupId>
        <artifactId>maven-enforcer-plugin</artifactId>
        <version>1.4.1</version>
        <executions>
          <execution>
            <id>enforce-maven-version</id>
            <goals>
              <goal>enforce</goal>
            </goals>
            <configuration>
              <rules>
                <requireMavenVersion>
                  <version>[${min_maven_version},)</version>
                </requireMavenVersion>
              </rules>
              <rules>
                <bannedDependencies>
                  <excludes>
                    <exclude>log4j:log4j</exclude>
                    <exclude>commons-logging:commons-logging</exclude>
                  </excludes>
                </bannedDependencies>
              </rules>
            </configuration>
          </execution>
        </executions>
      </plugin>
    </plugins>
  </build>
</project><|MERGE_RESOLUTION|>--- conflicted
+++ resolved
@@ -212,11 +212,7 @@
 
     <guice.version>4.2.2</guice.version>
     <autovalue.version>1.6.3</autovalue.version>
-<<<<<<< HEAD
-    <dropwizard.version>1.3.7</dropwizard.version>
-=======
     <dropwizard.version>1.3.8</dropwizard.version>
->>>>>>> e8203aef
 
     <!--<xchange.groupid>org.knowm.xchange</xchange.groupid> -->
     <xchange.groupid>com.github.badgerwithagun.XChange</xchange.groupid>
@@ -316,11 +312,7 @@
       <dependency>
         <groupId>org.mockito</groupId>
         <artifactId>mockito-core</artifactId>
-<<<<<<< HEAD
-        <version>2.23.4</version>
-=======
         <version>2.24.0</version>
->>>>>>> e8203aef
         <scope>test</scope>
       </dependency>
       <dependency>
