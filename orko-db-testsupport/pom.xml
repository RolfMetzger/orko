--- conflicted
+++ resolved
@@ -1,115 +1,3 @@
-<<<<<<< HEAD
-<?xml version="1.0" encoding="UTF-8"?>
-<project xmlns="http://maven.apache.org/POM/4.0.0"
-  xmlns:xsi="http://www.w3.org/2001/XMLSchema-instance"
-  xsi:schemaLocation="http://maven.apache.org/POM/4.0.0 http://maven.apache.org/maven-v4_0_0.xsd">
-
-  <modelVersion>4.0.0</modelVersion>
-
-  <artifactId>orko-db-testsupport</artifactId>
-  <packaging>jar</packaging>
-
-  <parent>
-    <groupId>com.gruelbox</groupId>
-    <artifactId>orko-parent</artifactId>
-    <version>0.6.2-SNAPSHOT
-</version>
-    <relativePath>../pom.xml</relativePath>
-  </parent>
-
-  <name>Orko DB Testsupport</name>
-
-  <dependencies>
-
-    <dependency>
-      <groupId>com.gruelbox</groupId>
-      <artifactId>orko-base</artifactId>
-      <version>${project.version}</version>
-    </dependency>
-
-    <dependency>
-      <groupId>${morf.groupid}</groupId>
-      <artifactId>morf-testsupport</artifactId>
-      <version>${morf.version}</version>
-    </dependency>
-
-    <dependency>
-      <groupId>com.google.guava</groupId>
-      <artifactId>guava</artifactId>
-    </dependency>
-
-    <dependency>
-      <groupId>io.dropwizard</groupId>
-      <artifactId>dropwizard-testing</artifactId>
-    </dependency>
-
-    <dependency>
-      <groupId>org.hamcrest</groupId>
-      <artifactId>hamcrest-core</artifactId>
-      <scope>compile</scope>
-    </dependency>
-
-    <dependency>
-      <groupId>org.mockito</groupId>
-      <artifactId>mockito-core</artifactId>
-      <scope>compile</scope>
-    </dependency>
-
-  </dependencies>
-
-  <profiles>
-    <profile>
-      <id>release</id>
-      <build>
-        <plugins>
-          <plugin>
-            <groupId>org.codehaus.mojo</groupId>
-            <artifactId>license-maven-plugin</artifactId>
-          </plugin>
-        </plugins>
-      </build>
-    </profile>
-  </profiles>
-
-  <build>
-    <plugins>
-
-      <!-- Hopefully temporary fix for CircleCI build (https://stackoverflow.com/questions/50661648/spring-boot-fails-to-run-maven-surefire-plugin-classnotfoundexception-org-apache/50661649#50661649) -->
-      <plugin>
-        <groupId>org.apache.maven.plugins</groupId>
-        <artifactId>maven-surefire-plugin</artifactId>
-        <version>${maven-surefire-plugin-version}</version>
-        <configuration>
-          <useSystemClassLoader>false</useSystemClassLoader>
-        </configuration>
-      </plugin>
-      <plugin>
-        <groupId>org.apache.maven.plugins</groupId>
-        <artifactId>maven-compiler-plugin</artifactId>
-      </plugin>
-      <plugin>
-        <groupId>org.codehaus.mojo</groupId>
-        <artifactId>findbugs-maven-plugin</artifactId>
-      </plugin>
-      <plugin>
-        <groupId>org.apache.maven.plugins</groupId>
-        <artifactId>maven-checkstyle-plugin</artifactId>
-      </plugin>
-      <plugin>
-        <artifactId>maven-jar-plugin</artifactId>
-        <version>${maven.jar.plugin.version}</version>
-        <configuration>
-          <archive>
-            <manifest>
-              <addClasspath>true</addClasspath>
-              <classpathPrefix>lib/</classpathPrefix>
-            </manifest>
-          </archive>
-        </configuration>
-      </plugin>
-    </plugins>
-  </build>
-=======
 <?xml version="1.0" encoding="UTF-8"?>
 <project xmlns="http://maven.apache.org/POM/4.0.0" xmlns:xsi="http://www.w3.org/2001/XMLSchema-instance" xsi:schemaLocation="http://maven.apache.org/POM/4.0.0 http://maven.apache.org/maven-v4_0_0.xsd">
 
@@ -159,7 +47,7 @@
 
     <dependency>
       <groupId>org.mockito</groupId>
-      <artifactId>mockito-all</artifactId>
+      <artifactId>mockito-core</artifactId>
       <scope>compile</scope>
     </dependency>
 
@@ -202,5 +90,4 @@
       </plugin>
     </plugins>
   </build>
->>>>>>> 78ba92a6
 </project>